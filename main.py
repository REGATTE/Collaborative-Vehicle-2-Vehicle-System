--- conflicted
+++ resolved
@@ -8,7 +8,7 @@
 import time
 
 from agents.controller import ControlObject
-from Simulation.generate_traffic import setup_traffic_manager, spawn_vehicles,spawn_walkers, cleanup
+from Simulation.generate_traffic import setup_traffic_manager, spawn_vehicles, cleanup
 from Simulation.sensors import Sensors
 from Simulation.ego_vehicle import EgoVehicleListener
 from agents.EnvironmentManager import EnvironmentManager
@@ -216,7 +216,6 @@
     # Initial cleanup
     env_manager.cleanup_existing_actors()
 
-<<<<<<< HEAD
     # Spawn vehicles
     vehicles = env_manager.spawn_with_retries(
         client, traffic_manager, config.simulation.num_vehicles, config.simulation.spawn_retries
@@ -236,13 +235,6 @@
     time.sleep(1)
 
     # Attach sensors
-=======
-    vehicles = env_manager.spawn_with_retries(
-        client, traffic_manager, config.simulation.num_vehicles, config.simulation.spawn_retries, safe_mode=True
-    )
-    ego_vehicle, smart_vehicles, vehicle_mapping = env_manager.designate_ego_and_smart_vehicles(vehicles, world, config)
-    
->>>>>>> a86291d1
     sensors = Sensors()
     ego_vehicle_sensors = sensors.attach_sensor_suite(
         world, ego_vehicle, "ego_veh", lidar_data_buffer, attached_sensors, ego_vehicle, proximity_mapping
@@ -261,24 +253,7 @@
     # Save vehicle mapping to a JSON file
     save_vehicle_mapping(vehicle_mapping)
 
-<<<<<<< HEAD
     # Attach a camera for visualization
-=======
-    #Spawn NPC vehicles and walkers
-    traffic_manager.set_global_distance_to_leading_vehicle(config.simulation.npc_global_dist_lv)
-    traffic_manager.set_hybrid_physics_mode(True)#Only works if we have vehicle tagged with role_name = 'hero'
-    traffic_manager.set_hybrid_physics_radius(70.0)#Need previous one to work first
-    traffic_manager.set_respawn_dormant_vehicles(False)
-
-    npc_vehicles = spawn_vehicles(client,world,traffic_manager, config.simulation.npc_num_vehicles)
-    npc_walkers,npc_walker_speeds = spawn_walkers(client,world, config.simulation.npc_num_walkers)
-    logging.info(f"Spawned {len(npc_vehicles)} NPC vehicles and {len(npc_walkers)} walkers.")
-
-
-
-
-    # Attach a camera to the ego vehicle for interactive visualization
->>>>>>> a86291d1
     camera_transform = carla.Transform(carla.Location(x=-5, z=3), carla.Rotation(pitch=-20))
     camera, camera_bp = attach_follow_camera(world, ego_vehicle, camera_transform)
     game_display, width, height = initialize_pygame(None, len(vehicle_mapping), fixed_resolution=(1920, 1080))
@@ -296,7 +271,6 @@
     except Exception as e:
         logging.error(f"An error occurred during the simulation: {e}")
     finally:
-<<<<<<< HEAD
         logging.info("Shutting down simulation...")
         pygame.quit()  # Close PyGame window
 
@@ -319,14 +293,6 @@
         # Cleanup vehicles and other actors
         cleanup(client, vehicles, [])
         logging.info("Simulation terminated.")
-=======
-        pygame.quit()  # Close the PyGame window
-        cleanup(client, vehicles, [])  # Clean up actors
-
-        # Clean up NPC stuff #TODO Fix this part.
-        #cleanup(client,npc_vehicles,npc_walkers) 
-
->>>>>>> a86291d1
 
 if __name__ == "__main__":
     main()